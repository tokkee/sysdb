--- conflicted
+++ resolved
@@ -99,8 +99,11 @@
 						"\"update_interval\": \"0s\", \"backends\": []}]}," \
 			"{\"name\": \"m2\", \"timeseries\": false, " \
 				"\"last_update\": \"1970-01-01 00:00:00 +0000\", " \
-<<<<<<< HEAD
-				"\"update_interval\": \"0s\", \"backends\": []}]}"
+				"\"update_interval\": \"0s\", \"backends\": [], " \
+				"\"attributes\": [" \
+					"{\"name\": \"hostname\", \"value\": \"h1\", " \
+						"\"last_update\": \"1970-01-01 00:00:00 +0000\", " \
+						"\"update_interval\": \"0s\", \"backends\": []}]}]}"
 #define HOST_H1_ARRAY "["HOST_H1"]"
 #define HOST_H1_LISTING \
 	"{\"name\": \"h1\", \"last_update\": \"1970-01-01 00:00:00 +0000\", " \
@@ -108,21 +111,17 @@
 #define HOST_H2_LISTING \
 	"{\"name\": \"h2\", \"last_update\": \"1970-01-01 00:00:00 +0000\", " \
 			"\"update_interval\": \"0s\", \"backends\": []}"
-=======
+
+#define SERVICE_H2_S1 \
+	"{\"name\": \"h2\", \"last_update\": \"1970-01-01 00:00:00 +0000\", " \
+			"\"update_interval\": \"0s\", \"backends\": [], " \
+		"\"services\": [" \
+			"{\"name\": \"s1\", \"last_update\": \"1970-01-01 00:00:00 +0000\", " \
 				"\"update_interval\": \"0s\", \"backends\": [], " \
 				"\"attributes\": [" \
-					"{\"name\": \"hostname\", \"value\": \"h1\", " \
+					"{\"name\": \"hostname\", \"value\": \"h2\", " \
 						"\"last_update\": \"1970-01-01 00:00:00 +0000\", " \
 						"\"update_interval\": \"0s\", \"backends\": []}]}]}"
->>>>>>> 32a94833
-
-#define SERVICE_H2_S1 \
-	"{\"name\": \"h2\", \"last_update\": \"1970-01-01 00:00:00 +0000\", " \
-			"\"update_interval\": \"0s\", \"backends\": [], " \
-		"\"services\": [" \
-			"{\"name\": \"s1\", \"last_update\": \"1970-01-01 00:00:00 +0000\", " \
-<<<<<<< HEAD
-				"\"update_interval\": \"0s\", \"backends\": []}]}"
 #define SERVICE_H2_S1_ARRAY "["SERVICE_H2_S1"]"
 #define SERVICE_H2_S12_LISTING \
 	"[{\"name\": \"h2\", \"last_update\": \"1970-01-01 00:00:00 +0000\", " \
@@ -132,13 +131,6 @@
 				"\"update_interval\": \"0s\", \"backends\": []}," \
 			"{\"name\": \"s2\", \"last_update\": \"1970-01-01 00:00:00 +0000\", " \
 				"\"update_interval\": \"0s\", \"backends\": []}]}]"
-=======
-				"\"update_interval\": \"0s\", \"backends\": [], " \
-				"\"attributes\": [" \
-					"{\"name\": \"hostname\", \"value\": \"h2\", " \
-						"\"last_update\": \"1970-01-01 00:00:00 +0000\", " \
-						"\"update_interval\": \"0s\", \"backends\": []}]}]}"
->>>>>>> 32a94833
 
 #define METRIC_H1_M1 \
 	"{\"name\": \"h1\", \"last_update\": \"1970-01-01 00:00:00 +0000\", " \
@@ -161,7 +153,11 @@
 		"\"metrics\": [" \
 			"{\"name\": \"m1\", \"timeseries\": false, " \
 				"\"last_update\": \"1970-01-01 00:00:00 +0000\", " \
-				"\"update_interval\": \"0s\", \"backends\": []}]}]"
+				"\"update_interval\": \"0s\", \"backends\": [], " \
+				"\"attributes\": [" \
+					"{\"name\": \"hostname\", \"value\": \"h2\", " \
+						"\"last_update\": \"1970-01-01 00:00:00 +0000\", " \
+						"\"update_interval\": \"0s\", \"backends\": []}]}]}]"
 #define METRIC_H12_M12_LISTING \
 	"[{\"name\": \"h1\", \"last_update\": \"1970-01-01 00:00:00 +0000\", " \
 			"\"update_interval\": \"0s\", \"backends\": [], " \
@@ -297,7 +293,6 @@
 } query_data[] = {
 	/* hosts */
 	{
-<<<<<<< HEAD
 		"LIST hosts",
 		0, SDB_CONNECTION_DATA, 205, SDB_CONNECTION_LIST,
 		"["HOST_H1_LISTING","HOST_H2_LISTING"]",
@@ -306,14 +301,6 @@
 		"LIST hosts; LIST hosts", /* ignore second (and later) commands */
 		0, SDB_CONNECTION_DATA, 205, SDB_CONNECTION_LIST,
 		"["HOST_H1_LISTING","HOST_H2_LISTING"]",
-=======
-		SDB_HOST, "h1", NULL, NULL,
-		0, SDB_CONNECTION_DATA, 1110, HOST_H1,
-	},
-	{
-		SDB_HOST, "h1", NULL, "age >= 0s", /* always matches */
-		0, SDB_CONNECTION_DATA, 1110, HOST_H1,
->>>>>>> 32a94833
 	},
 	{
 		"LIST hosts FILTER name = 'h1'",
@@ -325,19 +312,19 @@
 	},
 	{
 		"FETCH host 'h1'",
-		0, SDB_CONNECTION_DATA, 851, SDB_CONNECTION_FETCH, HOST_H1,
+		0, SDB_CONNECTION_DATA, 1110, SDB_CONNECTION_FETCH, HOST_H1,
 	},
 	{
 		"LOOKUP hosts MATCHING name = 'h1'",
-		0, SDB_CONNECTION_DATA, 853, SDB_CONNECTION_LOOKUP, HOST_H1_ARRAY,
+		0, SDB_CONNECTION_DATA, 1112, SDB_CONNECTION_LOOKUP, HOST_H1_ARRAY,
 	},
 	{
 		"FETCH host 'h1' FILTER age >= 0s", /* always matches */
-		0, SDB_CONNECTION_DATA, 851, SDB_CONNECTION_FETCH, HOST_H1,
+		0, SDB_CONNECTION_DATA, 1110, SDB_CONNECTION_FETCH, HOST_H1,
 	},
 	{
 		"LOOKUP hosts MATCHING name = 'h1' FILTER age >= 0s", /* always matches */
-		0, SDB_CONNECTION_DATA, 853, SDB_CONNECTION_LOOKUP, HOST_H1_ARRAY,
+		0, SDB_CONNECTION_DATA, 1112, SDB_CONNECTION_LOOKUP, HOST_H1_ARRAY,
 	},
 	{
 		"FETCH host 'h1' FILTER age < 0s", /* never matches */
@@ -365,7 +352,6 @@
 	},
 	/* services */
 	{
-<<<<<<< HEAD
 		"LIST services",
 		0, SDB_CONNECTION_DATA, 320, SDB_CONNECTION_LIST, SERVICE_H2_S12_LISTING,
 	},
@@ -379,19 +365,19 @@
 	},
 	{
 		"FETCH service 'h2'.'s1'",
-		0, SDB_CONNECTION_DATA, 218, SDB_CONNECTION_FETCH, SERVICE_H2_S1,
+		0, SDB_CONNECTION_DATA, 356, SDB_CONNECTION_FETCH, SERVICE_H2_S1,
 	},
 	{
 		"LOOKUP services MATCHING name = 's1'",
-		0, SDB_CONNECTION_DATA, 220, SDB_CONNECTION_LOOKUP, SERVICE_H2_S1_ARRAY,
+		0, SDB_CONNECTION_DATA, 358, SDB_CONNECTION_LOOKUP, SERVICE_H2_S1_ARRAY,
 	},
 	{
 		"FETCH service 'h2'.'s1' FILTER age >= 0s", /* always matches */
-		0, SDB_CONNECTION_DATA, 218, SDB_CONNECTION_FETCH, SERVICE_H2_S1,
+		0, SDB_CONNECTION_DATA, 356, SDB_CONNECTION_FETCH, SERVICE_H2_S1,
 	},
 	{
 		"LOOKUP services MATCHING name = 's1' FILTER age >= 0s", /* always matches */
-		0, SDB_CONNECTION_DATA, 220, SDB_CONNECTION_LOOKUP, SERVICE_H2_S1_ARRAY,
+		0, SDB_CONNECTION_DATA, 358, SDB_CONNECTION_LOOKUP, SERVICE_H2_S1_ARRAY,
 	},
 	{
 		"FETCH service 'h2'.'s1' FILTER age < 0s", /* never matches */
@@ -400,14 +386,6 @@
 	{
 		"LOOKUP services MATCHING name = 's1' FILTER age < 0s", /* never matches */
 		0, SDB_CONNECTION_DATA, 6, SDB_CONNECTION_LOOKUP, "[]",
-=======
-		SDB_SERVICE, "h2", "s1", NULL,
-		0, SDB_CONNECTION_DATA, 356, SERVICE_H2_S1,
-	},
-	{
-		SDB_SERVICE, "h2", "s1", "age >= 0s", /* always matches */
-		0, SDB_CONNECTION_DATA, 356, SERVICE_H2_S1,
->>>>>>> 32a94833
 	},
 	{
 		"FETCH service 'h2'.'s1' FILTER name = 'h2'", /* only matches host */
@@ -431,7 +409,6 @@
 	},
 	/* metrics */
 	{
-<<<<<<< HEAD
 		"LIST metrics",
 		0, SDB_CONNECTION_DATA, 596, SDB_CONNECTION_LIST, METRIC_H12_M12_LISTING,
 	},
@@ -445,19 +422,19 @@
 	},
 	{
 		"FETCH metric 'h1'.'m1'",
-		0, SDB_CONNECTION_DATA, 368, SDB_CONNECTION_FETCH, METRIC_H1_M1,
+		0, SDB_CONNECTION_DATA, 489, SDB_CONNECTION_FETCH, METRIC_H1_M1,
 	},
 	{
 		"LOOKUP metrics MATCHING name = 'm1'",
-		0, SDB_CONNECTION_DATA, 605, SDB_CONNECTION_LOOKUP, METRIC_H12_M1_ARRAY,
+		0, SDB_CONNECTION_DATA, 864, SDB_CONNECTION_LOOKUP, METRIC_H12_M1_ARRAY,
 	},
 	{
 		"FETCH metric 'h1'.'m1' FILTER age >= 0s", /* always matches */
-		0, SDB_CONNECTION_DATA, 368, SDB_CONNECTION_FETCH, METRIC_H1_M1,
+		0, SDB_CONNECTION_DATA, 489, SDB_CONNECTION_FETCH, METRIC_H1_M1,
 	},
 	{
 		"LOOKUP metrics MATCHING name = 'm1' FILTER age >= 0s", /* always matches */
-		0, SDB_CONNECTION_DATA, 605, SDB_CONNECTION_LOOKUP, METRIC_H12_M1_ARRAY,
+		0, SDB_CONNECTION_DATA, 864, SDB_CONNECTION_LOOKUP, METRIC_H12_M1_ARRAY,
 	},
 	{
 		"FETCH metric 'h1'.'m1' FILTER age < 0s", /* never matches */
@@ -486,14 +463,6 @@
 	{
 		"FETCH metric 'x1'", /* invalid args */
 		-1, UINT32_MAX, 0, 0, NULL,
-=======
-		SDB_METRIC, "h1", "m1", NULL,
-		0, SDB_CONNECTION_DATA, 489, METRIC_H1_M1,
-	},
-	{
-		SDB_METRIC, "h1", "m1", "age >= 0s", /* always matches */
-		0, SDB_CONNECTION_DATA, 489, METRIC_H1_M1,
->>>>>>> 32a94833
 	},
 	/* timeseries */
 	{
