--- conflicted
+++ resolved
@@ -6,11 +6,8 @@
 
 libsysdb_test_SOURCES = \
 		libsysdb_test.c libsysdb_test.h \
-<<<<<<< HEAD
 		core/object_test.c \
-=======
 		utils/channel_test.c \
->>>>>>> 5610952d
 		utils/dbi_test.c \
 		utils/llist_test.c \
 		utils/strbuf_test.c
