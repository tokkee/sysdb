--- conflicted
+++ resolved
@@ -37,12 +37,8 @@
 	size_t i;
 
 	suite_creator_t creators[] = {
-<<<<<<< HEAD
 		{ core_object_suite, NULL },
-		{ util_llist_suite, NULL },
-=======
 		{ util_channel_suite, NULL },
->>>>>>> 5610952d
 		{ util_dbi_suite, NULL },
 		{ util_llist_suite, NULL },
 		{ util_strbuf_suite, NULL },
