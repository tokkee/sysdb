/*
 * SysDB - t/libsysdb_test.h
 * Copyright (C) 2013 Sebastian 'tokkee' Harl <sh@tokkee.org>
 * All rights reserved.
 *
 * Redistribution and use in source and binary forms, with or without
 * modification, are permitted provided that the following conditions
 * are met:
 * 1. Redistributions of source code must retain the above copyright
 *    notice, this list of conditions and the following disclaimer.
 * 2. Redistributions in binary form must reproduce the above copyright
 *    notice, this list of conditions and the following disclaimer in the
 *    documentation and/or other materials provided with the distribution.
 *
 * THIS SOFTWARE IS PROVIDED BY THE COPYRIGHT HOLDERS AND CONTRIBUTORS
 * ``AS IS'' AND ANY EXPRESS OR IMPLIED WARRANTIES, INCLUDING, BUT NOT LIMITED
 * TO, THE IMPLIED WARRANTIES OF MERCHANTABILITY AND FITNESS FOR A PARTICULAR
 * PURPOSE ARE DISCLAIMED. IN NO EVENT SHALL THE COPYRIGHT HOLDERS OR
 * CONTRIBUTORS BE LIABLE FOR ANY DIRECT, INDIRECT, INCIDENTAL, SPECIAL,
 * EXEMPLARY, OR CONSEQUENTIAL DAMAGES (INCLUDING, BUT NOT LIMITED TO,
 * PROCUREMENT OF SUBSTITUTE GOODS OR SERVICES; LOSS OF USE, DATA, OR PROFITS;
 * OR BUSINESS INTERRUPTION) HOWEVER CAUSED AND ON ANY THEORY OF LIABILITY,
 * WHETHER IN CONTRACT, STRICT LIABILITY, OR TORT (INCLUDING NEGLIGENCE OR
 * OTHERWISE) ARISING IN ANY WAY OUT OF THE USE OF THIS SOFTWARE, EVEN IF
 * ADVISED OF THE POSSIBILITY OF SUCH DAMAGE.
 */

#ifndef T_LIBSYSDB_H
#define T_LIBSYSDB_H 1

#include "config.h"

#include "sysdb.h"
#include "core/object.h"

#include <check.h>
#include <string.h>

/*
 * private testing helpers
 */

/* static string object:
 * Any such object may is of type sdb_object_t but may never be destroyed. */
#define SSTRING_OBJ(name) { \
	/* type = */ { sizeof(sdb_object_t), NULL, NULL }, \
	/* ref_cnt = */ 1, /* name = */ (name) }

/*
 * test-related data-types
 */

typedef struct {
	Suite *(*creator)(void);
	const char *msg;
} suite_creator_t;

/*
 * test suites
 */

<<<<<<< HEAD
/* t/core/object_test */
Suite *
core_object_suite(void);
=======
/* t/utils/channel_test */
Suite *
util_channel_suite(void);
>>>>>>> 5610952d

/* t/utils/dbi_test */
Suite *
util_dbi_suite(void);

/* t/utils/llist_test */
Suite *
util_llist_suite(void);

/* t/utils/strbuf_test */
Suite *
util_strbuf_suite(void);

/* t/utils/unixsock_test */
Suite *
util_unixsock_suite(void);

#endif /* T_LIBSYSDB_H */

/* vim: set tw=78 sw=4 ts=4 noexpandtab : */
<|MERGE_RESOLUTION|>--- conflicted
+++ resolved
@@ -59,15 +59,13 @@
  * test suites
  */
 
-<<<<<<< HEAD
 /* t/core/object_test */
 Suite *
 core_object_suite(void);
-=======
+
 /* t/utils/channel_test */
 Suite *
 util_channel_suite(void);
->>>>>>> 5610952d
 
 /* t/utils/dbi_test */
 Suite *
