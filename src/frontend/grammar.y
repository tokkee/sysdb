--- conflicted
+++ resolved
@@ -221,20 +221,12 @@
 	;
 
 /*
-<<<<<<< HEAD
- * LOOKUP <type> MATCHING <expression>;
-=======
- * LOOKUP <type> WHERE <condition>;
->>>>>>> de02a150
+ * LOOKUP <type> MATCHING <condition>;
  *
  * Returns detailed information about <type> matching condition.
  */
 lookup_statement:
-<<<<<<< HEAD
-	LOOKUP IDENTIFIER MATCHING expression
-=======
-	LOOKUP IDENTIFIER WHERE condition
->>>>>>> de02a150
+	LOOKUP IDENTIFIER MATCHING condition
 		{
 			/* TODO: support other types as well */
 			if (strcasecmp($2, "hosts")) {
