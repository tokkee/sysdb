--- conflicted
+++ resolved
@@ -202,10 +202,6 @@
 main(int argc, char **argv)
 {
 	const char *host = NULL;
-<<<<<<< HEAD
-	char *user = NULL;
-=======
->>>>>>> a9edb0a6
 
 	const char *homedir;
 	char hist_file[1024] = "";
@@ -267,31 +263,23 @@
 
 	if (! host)
 		host = DEFAULT_SOCKET;
-<<<<<<< HEAD
-	if (! user)
-		user = sdb_get_current_user();
+	if (! input.user)
+		input.user = sdb_get_current_user();
 	else
-		user = strdup(user);
-	if (! user)
+		input.user = strdup(input.user);
+	if (! input.user)
 		exit(1);
-=======
-	if (! input.user) {
-		input.user = get_current_user();
-		if (! input.user)
-			exit(1);
-	}
->>>>>>> a9edb0a6
 
 	input.client = sdb_client_create(host);
 	if (! input.client) {
 		sdb_log(SDB_LOG_ERR, "Failed to create client object");
-		free(user);
+		free(input.user);
 		exit(1);
 	}
 	if (sdb_client_connect(input.client, input.user)) {
 		sdb_log(SDB_LOG_ERR, "Failed to connect to SysDBd");
 		sdb_client_destroy(input.client);
-		free(user);
+		free(input.user);
 		exit(1);
 	}
 
@@ -299,7 +287,7 @@
 		int status = execute_commands(input.client, commands);
 		sdb_llist_destroy(commands);
 		sdb_client_destroy(input.client);
-		free(user);
+		free(input.user);
 		if ((status != SDB_CONNECTION_OK) && (status != SDB_CONNECTION_DATA))
 			exit(1);
 		exit(0);
@@ -323,7 +311,7 @@
 					hist_file, sdb_strerror(errno, errbuf, sizeof(errbuf)));
 		}
 	}
-	free(user);
+	free(input.user);
 
 	input.input = sdb_strbuf_create(2048);
 	sdb_input_init(&input);
